--- conflicted
+++ resolved
@@ -169,18 +169,11 @@
                         {t('微信')}
                       </div>
                       <div className='text-sm text-gray-500 truncate'>
-<<<<<<< HEAD
-                        {renderAccountInfo(
-                          userState.user?.wechat_id,
-                          t('微信 ID'),
-                        )}
-=======
                         {!status.wechat_login
                           ? t('未启用')
                           : isBound(userState.user?.wechat_id)
                             ? t('已绑定')
                             : t('未绑定')}
->>>>>>> a2b5efb6
                       </div>
                     </div>
                   </div>
@@ -192,11 +185,7 @@
                       disabled={!status.wechat_login}
                       onClick={() => setShowWeChatBindModal(true)}
                     >
-<<<<<<< HEAD
-                      {userState.user && userState.user?.wechat_id
-=======
                       {isBound(userState.user?.wechat_id)
->>>>>>> a2b5efb6
                         ? t('修改绑定')
                         : status.wechat_login
                           ? t('绑定')
@@ -313,10 +302,6 @@
                   </div>
                   <div className='flex-shrink-0'>
                     {status.telegram_oauth ? (
-<<<<<<< HEAD
-                      userState.user?.telegram_id ? (
-                        <Button disabled={true} size='small'>
-=======
                       isBound(userState.user?.telegram_id) ? (
                         <Button
                           disabled
@@ -324,7 +309,6 @@
                           type='primary'
                           theme='outline'
                         >
->>>>>>> a2b5efb6
                           {t('已绑定')}
                         </Button>
                       ) : (
