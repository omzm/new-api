/*
Copyright (C) 2025 QuantumNous

This program is free software: you can redistribute it and/or modify
it under the terms of the GNU Affero General Public License as
published by the Free Software Foundation, either version 3 of the
License, or (at your option) any later version.

This program is distributed in the hope that it will be useful,
but WITHOUT ANY WARRANTY; without even the implied warranty of
MERCHANTABILITY or FITNESS FOR A PARTICULAR PURPOSE. See the
GNU Affero General Public License for more details.

You should have received a copy of the GNU Affero General Public License
along with this program. If not, see <https://www.gnu.org/licenses/>.

For commercial licensing, please contact support@quantumnous.com
*/

import { useState, useEffect, useMemo, useContext, useRef } from 'react';
import { StatusContext } from '../../context/Status';
import { API } from '../../helpers';

// 创建一个全局事件系统来同步所有useSidebar实例
const sidebarEventTarget = new EventTarget();
const SIDEBAR_REFRESH_EVENT = 'sidebar-refresh';

export const useSidebar = () => {
  const [statusState] = useContext(StatusContext);
  const [userConfig, setUserConfig] = useState(null);
  const [loading, setLoading] = useState(true);
  const instanceIdRef = useRef(null);
  const hasLoadedOnceRef = useRef(false);

  if (!instanceIdRef.current) {
    const randomPart = Math.random().toString(16).slice(2);
    instanceIdRef.current = `sidebar-${Date.now()}-${randomPart}`;
  }

  // 默认配置
  const defaultAdminConfig = {
    chat: {
      enabled: true,
      playground: true,
      chat: true,
    },
    console: {
      enabled: true,
      detail: true,
      token: true,
      log: true,
      midjourney: true,
      task: true,
    },
    personal: {
      enabled: true,
      topup: true,
      personal: true,
    },
    admin: {
      enabled: true,
      channel: true,
      models: true,
      redemption: true,
      user: true,
      setting: true,
    },
  };

  // 获取管理员配置
  const adminConfig = useMemo(() => {
    if (statusState?.status?.SidebarModulesAdmin) {
      try {
        const config = JSON.parse(statusState.status.SidebarModulesAdmin);
        return config;
      } catch (error) {
        return defaultAdminConfig;
      }
    }
    return defaultAdminConfig;
  }, [statusState?.status?.SidebarModulesAdmin]);

  // 加载用户配置的通用方法
  const loadUserConfig = async ({ withLoading } = {}) => {
    const shouldShowLoader =
      typeof withLoading === 'boolean'
        ? withLoading
        : !hasLoadedOnceRef.current;

    try {
      if (shouldShowLoader) {
        setLoading(true);
      }

      const res = await API.get('/api/user/self');
      if (res.data.success && res.data.data.sidebar_modules) {
        let config;
        // 检查sidebar_modules是字符串还是对象
        if (typeof res.data.data.sidebar_modules === 'string') {
          config = JSON.parse(res.data.data.sidebar_modules);
        } else {
          config = res.data.data.sidebar_modules;
        }
        setUserConfig(config);
      } else {
        // 当用户没有配置时，生成一个基于管理员配置的默认用户配置
        // 这样可以确保权限控制正确生效
        const defaultUserConfig = {};
        Object.keys(adminConfig).forEach((sectionKey) => {
          if (adminConfig[sectionKey]?.enabled) {
            defaultUserConfig[sectionKey] = { enabled: true };
            // 为每个管理员允许的模块设置默认值为true
            Object.keys(adminConfig[sectionKey]).forEach((moduleKey) => {
              if (
                moduleKey !== 'enabled' &&
                adminConfig[sectionKey][moduleKey]
              ) {
                defaultUserConfig[sectionKey][moduleKey] = true;
              }
            });
          }
        });
        setUserConfig(defaultUserConfig);
      }
    } catch (error) {
      // 出错时也生成默认配置，而不是设置为空对象
      const defaultUserConfig = {};
      Object.keys(adminConfig).forEach((sectionKey) => {
        if (adminConfig[sectionKey]?.enabled) {
          defaultUserConfig[sectionKey] = { enabled: true };
          Object.keys(adminConfig[sectionKey]).forEach((moduleKey) => {
            if (moduleKey !== 'enabled' && adminConfig[sectionKey][moduleKey]) {
              defaultUserConfig[sectionKey][moduleKey] = true;
            }
          });
        }
      });
      setUserConfig(defaultUserConfig);
    } finally {
      if (shouldShowLoader) {
        setLoading(false);
      }
      hasLoadedOnceRef.current = true;
    }
  };

  // 刷新用户配置的方法（供外部调用）
  const refreshUserConfig = async () => {
    if (Object.keys(adminConfig).length > 0) {
<<<<<<< HEAD
      await loadUserConfig();
=======
      await loadUserConfig({ withLoading: false });
>>>>>>> 66d0764f
    }

    // 触发全局刷新事件，通知所有useSidebar实例更新
    sidebarEventTarget.dispatchEvent(
      new CustomEvent(SIDEBAR_REFRESH_EVENT, {
        detail: { sourceId: instanceIdRef.current, skipLoader: true },
      }),
    );
  };

  // 加载用户配置
  useEffect(() => {
    // 只有当管理员配置加载完成后才加载用户配置
    if (Object.keys(adminConfig).length > 0) {
      loadUserConfig();
    }
  }, [adminConfig]);

  // 监听全局刷新事件
  useEffect(() => {
    const handleRefresh = (event) => {
      if (event?.detail?.sourceId === instanceIdRef.current) {
        return;
      }

      if (Object.keys(adminConfig).length > 0) {
        loadUserConfig({
          withLoading: event?.detail?.skipLoader ? false : undefined,
        });
      }
    };

    sidebarEventTarget.addEventListener(SIDEBAR_REFRESH_EVENT, handleRefresh);

    return () => {
      sidebarEventTarget.removeEventListener(
        SIDEBAR_REFRESH_EVENT,
        handleRefresh,
      );
    };
  }, [adminConfig]);

  // 计算最终的显示配置
  const finalConfig = useMemo(() => {
    const result = {};

    // 确保adminConfig已加载
    if (!adminConfig || Object.keys(adminConfig).length === 0) {
      return result;
    }

    // 如果userConfig未加载，等待加载完成
    if (!userConfig) {
      return result;
    }

    // 遍历所有区域
    Object.keys(adminConfig).forEach((sectionKey) => {
      const adminSection = adminConfig[sectionKey];
      const userSection = userConfig[sectionKey];

      // 如果管理员禁用了整个区域，则该区域不显示
      if (!adminSection?.enabled) {
        result[sectionKey] = { enabled: false };
        return;
      }

      // 区域级别：用户可以选择隐藏管理员允许的区域
      // 当userSection存在时检查enabled状态，否则默认为true
      const sectionEnabled = userSection ? userSection.enabled !== false : true;
      result[sectionKey] = { enabled: sectionEnabled };

      // 功能级别：只有管理员和用户都允许的功能才显示
      Object.keys(adminSection).forEach((moduleKey) => {
        if (moduleKey === 'enabled') return;

        const adminAllowed = adminSection[moduleKey];
        // 当userSection存在时检查模块状态，否则默认为true
        const userAllowed = userSection
          ? userSection[moduleKey] !== false
          : true;

        result[sectionKey][moduleKey] =
          adminAllowed && userAllowed && sectionEnabled;
      });
    });

    return result;
  }, [adminConfig, userConfig]);

  // 检查特定功能是否应该显示
  const isModuleVisible = (sectionKey, moduleKey = null) => {
    if (moduleKey) {
      return finalConfig[sectionKey]?.[moduleKey] === true;
    } else {
      return finalConfig[sectionKey]?.enabled === true;
    }
  };

  // 检查区域是否有任何可见的功能
  const hasSectionVisibleModules = (sectionKey) => {
    const section = finalConfig[sectionKey];
    if (!section?.enabled) return false;

    return Object.keys(section).some(
      (key) => key !== 'enabled' && section[key] === true,
    );
  };

  // 获取区域的可见功能列表
  const getVisibleModules = (sectionKey) => {
    const section = finalConfig[sectionKey];
    if (!section?.enabled) return [];

    return Object.keys(section).filter(
      (key) => key !== 'enabled' && section[key] === true,
    );
  };

  return {
    loading,
    adminConfig,
    userConfig,
    finalConfig,
    isModuleVisible,
    hasSectionVisibleModules,
    getVisibleModules,
    refreshUserConfig,
  };
};<|MERGE_RESOLUTION|>--- conflicted
+++ resolved
@@ -147,11 +147,7 @@
   // 刷新用户配置的方法（供外部调用）
   const refreshUserConfig = async () => {
     if (Object.keys(adminConfig).length > 0) {
-<<<<<<< HEAD
-      await loadUserConfig();
-=======
       await loadUserConfig({ withLoading: false });
->>>>>>> 66d0764f
     }
 
     // 触发全局刷新事件，通知所有useSidebar实例更新
